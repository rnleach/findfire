--- conflicted
+++ resolved
@@ -5,17 +5,8 @@
 useful_commands.txt
 .vscode
 
-<<<<<<< HEAD
 # Project layout
 release
 debug
 obj
-doc
-=======
-# Rust
-Cargo.lock
-target
->>>>>>> 1d0517ab
-
-# Editors
-*.vim+doc