--- conflicted
+++ resolved
@@ -1,17 +1,11 @@
-<<<<<<< HEAD
 # SatFire
 A collection of programs for working with GOES-16/17 Fire Detection Characterstics files to analyze
 wildfire detections.
-=======
-# satfire
-Analysis of GOES-R/S NetCDF4 Fire Detection Characteristics files.
->>>>>>> 1d0517ab
 
 ## findfire
 Analysis of GOES-R/S NetCDF4 Fire Detection Characteristics files.
 
 Given a directory containing *-FDCC-*, *-FDCF-*, or *-FDCM-* files (Fire Detection Characteristics)
-<<<<<<< HEAD
 from GOES-16/17 satellites, this program will analyze them. The analysis finds clusters of pixels
 that are connected. The clusters are then stored in a database with the name of the satellite, the
 scan sector, the scan angle (see below), cluster centroid latitude and longitude, the total fire 
@@ -50,31 +44,6 @@
 
 Once this program is complete, the data it creates can be queried to produce a time series of fire
 power for a given fire.
-=======
-from GOES-R (GOES-16) and GOES-S (GOES-17) satellites, this program will analyze all of them. 
-The analysis finds clusters of pixels that are connected and analyzes their mean latitude, mean
-longitude, and total fire power in megawatts.
-
-We rely on the file naming convention used by the NOAA Big Data initiative to detect satellite, 
-sector, scan start, and scan end times. 
-
-Currently all directories and "options" are hard coded in the executable files. In the future there
-may be configuration files and/or command line arguments.
-
-## Programs
->>>>>>> 1d0517ab
-
-### findfire
- Find fire analyzes the netCDF files for clusters and stores the data about the clusters in an
- intermediary database. This program looks at 1 satellite file at a time.
-
-### connectfire
- Takes the intermediary database created by findfire and connects the clusters in time, and stores 
- the results in another database. Each cluster in the final database will have an index code 
- assigned to it. That index code will relate to another table with summary information about that
- fire.
-
-<<<<<<< HEAD
 So far I'm only using the following from GLIB:
  - The test module.
  - Command line option parser.
@@ -91,9 +60,4 @@
  sqlite3 is used for the database backend. In the future a different backend could be used for a
  more central storage that is accessable by multiple programs at a time, but for the time being 
  keeping the data on the same computer as the program will probably perform quicker and just be
- simpler.
-=======
-### export_kml
- Exports the results of connect fire as a kml file for viewing. Currently only exports the final
- fire perimeters, but there's a lot that could be done here.
->>>>>>> 1d0517ab
+ simpler.